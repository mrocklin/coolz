--- conflicted
+++ resolved
@@ -1,12 +1,6 @@
-<<<<<<< HEAD
 #cython: embedsignature=True
-from cpython.dict cimport (PyDict_Check, PyDict_Copy, PyDict_GetItem,
-                           PyDict_Merge, PyDict_New, PyDict_SetItem,
-                           PyDict_Update)
-=======
 from cpython.dict cimport (PyDict_Check, PyDict_GetItem, PyDict_Merge,
                            PyDict_New, PyDict_SetItem, PyDict_Update)
->>>>>>> d71571db
 from cpython.exc cimport PyErr_Clear, PyErr_GivenExceptionMatches, PyErr_Occurred
 from cpython.list cimport PyList_Append, PyList_New
 from cpython.ref cimport PyObject
